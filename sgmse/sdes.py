"""
Abstract SDE classes, Reverse SDE, and VE/VP SDEs.

Taken and adapted from https://github.com/yang-song/score_sde_pytorch/blob/1618ddea340f3e4a2ed7852a0694a809775cf8d0/sde_lib.py
"""
import abc
import numpy as np
import torch

from sgmse.util.tensors import batch_broadcast
from sgmse.util.registry import Registry
from sgmse.sampling.schedulers import SchedulerRegistry

SDERegistry = Registry("SDE")


class SDE(abc.ABC):
    """SDE abstract class. Functions are designed for a mini-batch of inputs."""

    def __init__(self, N=50):
        """Construct an SDE.

        Args:
            N: number of discretization time steps.
        """
        super().__init__()
        self.N = N

    @property
    @abc.abstractmethod
    def T(self):
        """End time of the SDE."""
        pass

    @abc.abstractmethod
    def sde(self, x, t, *args, **kwargs):
        pass

    @abc.abstractmethod
    def marginal_prob(self, x, t, *args):
        """Parameters to determine the marginal distribution of the SDE, $p_t(x|args)$."""
        pass

    def prior_sampling(self, shape, y, unconditional_prior=True, **kwargs):
        if shape != y.shape:
            print(f"Target shape {shape} does not match shape of y {y.shape}! Ignoring target shape.")
        starting_time_step = self.scheduler.continuous_step(self.T) 
        # starting_time_step = self.T # TMP : have not fixed scheduler yet
        std = self._std(starting_time_step * torch.ones((y.shape[0],), device=y.device))
        std = std.view(std.size(0), *(1,)*(y.ndim - std.ndim))
        if unconditional_prior:
            return torch.randn_like(y) * std
        else:
            return y + torch.randn_like(y) * std

    @abc.abstractmethod
    def prior_logp(self, z):
        """Compute log-density of the prior distribution.

        Useful for computing the log-likelihood via probability flow ODE.

        Args:
            z: latent code
        Returns:
            log probability density
        """
        pass

    @staticmethod
    @abc.abstractmethod
    def add_argparse_args(parent_parser):
        """
        Add the necessary arguments for instantiation of this SDE class to an argparse ArgumentParser.
        """
        pass

    # def discretize(self, x, t, *args):
    #     """Discretize the SDE in the form: x_{i+1} = x_i + f_i(x_i) + G_i z_i.

    #     Useful for reverse diffusion sampling and probabiliy flow sampling.
    #     Defaults to Euler-Maruyama discretization.

    #     Args:
    #         x: a torch tensor
    #         t: a torch float representing the time step (from 0 to `self.T`)

    #     Returns:
    #         f, G
    #     """
    #     dt = 1 / self.N
    #     drift, diffusion = self.sde(x, t, *args)
    #     f = drift * dt
    #     G = diffusion * torch.sqrt(torch.tensor(dt, device=t.device))
    #     return f, G

    def reverse(oself, score_model, probability_flow, diffusion_power_gradient=None):
        """Create the reverse-time SDE/ODE.

        Args:
            score_model: A function that takes x, t and y and returns the score.
            probability_flow: If `True`, create the reverse-time ODE used for probability flow sampling.
            diffusion_power_gradient: func or None. if the diffusion function has a gradient with respect to the process X, we need to include it in the reverse SDE
            (cf Anderson1982 or Appendix A of Song2021)
        """
        N = oself.N
        T = oself.T
        sde_fn = oself.sde
        # discretize_fn = oself.discretize
        std_fn = oself._std

        # Build the class for reverse-time SDE.
        class RSDE(oself.__class__):
            def __init__(self):
                self.N = N
                self.probability_flow = probability_flow
                self.diffusion_power_gradient = diffusion_power_gradient

            @property
            def T(self):
                return T

            def sde(self, x, t, conditioning, sde_input, **kwargs):
                """Create the drift and diffusion functions for the reverse SDE/ODE."""
                rsde_parts = self.rsde_parts(x, t, conditioning, sde_input, **kwargs)
                total_drift, diffusion = rsde_parts["total_drift"], rsde_parts["diffusion"]
                score = rsde_parts["score"]
                return total_drift, diffusion, score

            def rsde_parts(self, x, t, conditioning, sde_input, **kwargs):
                sde_drift, sde_diffusion = sde_fn(x, t, sde_input)
                score = score_model(x, t, score_conditioning=conditioning)
                if sde_diffusion.ndim < x.ndim:
                    sde_diffusion = sde_diffusion.view(*sde_diffusion.size(), *((1,)*(x.ndim - sde_diffusion.ndim)))
<<<<<<< HEAD
                
                # score_drift = sde_diffusion**2 * score * (0.5 if self.probability_flow else 1.) #Correct one
                # diffusion = torch.zeros_like(sde_diffusion) if self.probability_flow else sde_diffusion

                score_drift = sde_diffusion**2 * score * 0.5 #Why did I use that? That is highly incorrect #TMP
                diffusion = torch.zeros_like(sde_diffusion)

=======

                score_drift = sde_diffusion**2 * score * (0.5 if self.probability_flow else 1.)
                # score_drift = sde_diffusion**2 * score #TMP
                diffusion = torch.zeros_like(sde_diffusion) if self.probability_flow else sde_diffusion
>>>>>>> 5ed68aa6
                total_drift = sde_drift - score_drift
                return {
                    'total_drift': total_drift, 'diffusion': diffusion, 'sde_drift': sde_drift,
                    'sde_diffusion': sde_diffusion, 'score_drift': score_drift, 'score': score
                }

            # def discretize(self, x, t, conditioning, sde_input, **kwargs):
            #     """Create discretized iteration rules for the reverse diffusion sampler."""
            #     f, G = discretize_fn(x, t, sde_input)
            #     if G.ndim < x.ndim:
            #         G = G.view(*G.size(), *((1,)*(x.ndim - G.ndim)))
            #     score = score_model(x, t, score_conditioning=conditioning)
            #     rev_f = f - G**2 * score * (0.5 if self.probability_flow else 1.)
            #     rev_G = torch.zeros_like(G) if self.probability_flow else G
            #     return rev_f, rev_G, score

        return RSDE()

    @abc.abstractmethod
    def copy(self):
        pass


@SDERegistry.register("ve")
class VESDE(SDE):
    def __init__(self, sigma_min, sigma_max, N=50, scheduler='ve-song', **kwargs):
        """Construct a Variance Exploding SDE.

        dx = sigma(t) dw

        with

        sigma(t) = sigma_min (sigma_max/sigma_min)^t * sqrt(2 log(sigma_max/sigma_min))

        Args:
            sigma_min: smallest sigma.
            sigma_max: largest sigma.
            N: number of discretization steps
        """
        super().__init__(N)
        self.sigma_min = sigma_min
        self.sigma_max = sigma_max
        self.logsig = np.log(self.sigma_max / self.sigma_min)
        self.N = N
        self.scheduler = SchedulerRegistry.get_by_name(scheduler)(
            N=N,
            sigma_min=sigma_min,
            sigma_max=sigma_max,
            eps=0.,
            **kwargs
        )

    def copy(self):
        return VESDE(self.sigma_min, self.sigma_max, N=self.N)

    @property
    def T(self):
        return 1

    def sde(self, x, t, *args, **kwargs):
        sigma = torch.sqrt(t)
        # sigma = self.sigma_min * (self.sigma_max / self.sigma_min) ** t # TMP : I have not harmonized with std properly yet
        diffusion = sigma * np.sqrt(2 * self.logsig)
        return .0, diffusion

    def _mean(self, x0, t, *args, **kwargs):
        return x0

    def _std(self, t, *args, **kwargs):
        # This is a full solution to the ODE for P(t) in our derivations, after choosing g(s) as in self.sde()
        # COnfirmed by Karras et al. eq. 199
        return self.sigma_min * torch.sqrt(t / self.sigma_min**2 - 1)
        # return self.sigma_min*torch.sqrt(torch.exp(2 * self.logsig * t) - 1)  # TMP : I have not harmonized with std properly yet

    def marginal_prob(self, x0, t, *args, **kwargs):
        return self._mean(x0, t), self._std(t)

    def prior_logp(self, z):
        raise NotImplementedError("prior_logp for VE SDE not yet implemented!")

    def tweedie_from_score(self, score, x, t, *args):
        sigma = self._std(t)
        sigma = sigma.view(sigma.size(0), *(1,)*(score.ndim - sigma.ndim))
        return x + sigma**2 * score
    
    def score_from_tweedie(self, tweedie, x, t, *args):
        sigma = self._std(t)
        sigma = sigma.view(sigma.size(0), *(1,)*(tweedie.ndim - sigma.ndim))
        return 1 / sigma**2 * (tweedie - x)

    @staticmethod
    def add_argparse_args(parser):
        parser.add_argument("--sigma_min", type=float, default=5e-2, 
            help="The minimum sigma to use.")
        parser.add_argument("--sigma_max", type=float, default=5e-1, 
            help="The maximum sigma to use.")
        return parser




@SDERegistry.register("edm")
class EDM(SDE):
    def __init__(self, sigma_min, sigma_max, rho, N=50, scheduler='edm', **kwargs):
        """Construct a Variance Exploding SDE.

        dx = sqrt( 2 sigma(t) ) dw

        with

        sigma(t) = t

        """
        super().__init__(N)
        self.N = N
        self.sigma_min = sigma_min
        self.sigma_max = sigma_max
        self.rho = rho
        self.scheduler = SchedulerRegistry.get_by_name(scheduler)(
            N=N,
            sigma_min=sigma_min,
            sigma_max=sigma_max,
            eps=0.,
            rho=rho,
            **kwargs
        )

    def copy(self):
        return EDM(N=self.N)

    @property
    def T(self):
        return 1

    def sde(self, x, t, *args, **kwargs):
        diffusion = torch.sqrt(2 * t)
        return .0, diffusion

    def _mean(self, x0, t, *args, **kwargs):
        return x0

    def _std(self, t, *args, **kwargs):
        sigma = t
        return sigma

    def marginal_prob(self, x0, t, *args, **kwargs):
        return self._mean(x0, t), self._std(t)

    def prior_logp(self, z):
        raise NotImplementedError("prior_logp for VE SDE not yet implemented!")

    def tweedie_from_score(self, score, x, t, *args):
        sigma = self._std(t)
        sigma = sigma.view(sigma.size(0), *(1,)*(score.ndim - sigma.ndim))
        return x + sigma**2 * score
    
    def score_from_tweedie(self, tweedie, x, t, *args):
        sigma = self._std(t)
        sigma = sigma.view(sigma.size(0), *(1,)*(tweedie.ndim - sigma.ndim))
        return 1 / sigma**2 * (tweedie - x)

    @staticmethod
    def add_argparse_args(parser):
        parser.add_argument("--sigma_min", type=float, default=1e-5, 
            help="The minimum sigma to use.")
        parser.add_argument("--sigma_max", type=float, default=150., 
            help="The maximum sigma to use.")
        parser.add_argument("--rho", type=float, default=7.)
        return parser<|MERGE_RESOLUTION|>--- conflicted
+++ resolved
@@ -131,7 +131,6 @@
                 score = score_model(x, t, score_conditioning=conditioning)
                 if sde_diffusion.ndim < x.ndim:
                     sde_diffusion = sde_diffusion.view(*sde_diffusion.size(), *((1,)*(x.ndim - sde_diffusion.ndim)))
-<<<<<<< HEAD
                 
                 # score_drift = sde_diffusion**2 * score * (0.5 if self.probability_flow else 1.) #Correct one
                 # diffusion = torch.zeros_like(sde_diffusion) if self.probability_flow else sde_diffusion
@@ -139,12 +138,6 @@
                 score_drift = sde_diffusion**2 * score * 0.5 #Why did I use that? That is highly incorrect #TMP
                 diffusion = torch.zeros_like(sde_diffusion)
 
-=======
-
-                score_drift = sde_diffusion**2 * score * (0.5 if self.probability_flow else 1.)
-                # score_drift = sde_diffusion**2 * score #TMP
-                diffusion = torch.zeros_like(sde_diffusion) if self.probability_flow else sde_diffusion
->>>>>>> 5ed68aa6
                 total_drift = sde_drift - score_drift
                 return {
                     'total_drift': total_drift, 'diffusion': diffusion, 'sde_drift': sde_drift,
