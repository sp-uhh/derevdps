--- conflicted
+++ resolved
@@ -134,12 +134,8 @@
                 score = score_model(x, t, score_conditioning=conditioning)
                 if sde_diffusion.ndim < x.ndim:
                     sde_diffusion = sde_diffusion.view(*sde_diffusion.size(), *((1,)*(x.ndim - sde_diffusion.ndim)))
-<<<<<<< HEAD
-                score_drift = sde_diffusion**2 * score * (0.5 if self.probability_flow else 1.)
-=======
                 score_drift = sde_diffusion**2 * score * (0.5 if self.probability_flow else 1.) #Correct one
                 # score_drift = sde_diffusion**2 * score #Why did I use that? That is highly incorrect
->>>>>>> 407277a5
                 diffusion = torch.zeros_like(sde_diffusion) if self.probability_flow else sde_diffusion
                 total_drift = sde_drift - score_drift
                 return {
