import abc

import torch
import numpy as np

from sgmse.util.registry import Registry


PredictorRegistry = Registry("Predictor")


class Predictor(abc.ABC):
    """The abstract class for a predictor algorithm."""

    def __init__(self, sde, score_fn, probability_flow):
        super().__init__()
        self.sde = sde
        self.rsde = sde.reverse(score_fn, probability_flow=probability_flow)
        self.score_fn = score_fn
        self.probability_flow = probability_flow

    @abc.abstractmethod
    def update_fn(self, x, timesteps, i, *args):
        """One update of the predictor.

        Args:
            x: A PyTorch tensor representing the current state
            t: A Pytorch tensor representing the current time step.
            *args: Possibly additional arguments, in particular `y` for OU processes

        Returns:
            x: A PyTorch tensor of the next state.
            x_mean: A PyTorch tensor. The next state without random noise. Useful for denoising.
        """
        pass

    def debug_update_fn(self, x, t, *args):
        raise NotImplementedError(f"Debug update function not implemented for predictor {self}.")

    
@PredictorRegistry.register('euler-maruyama')
class EulerMaruyamaPredictor(Predictor):
    """
    1st-order method for solving SDEs, classical Euler-Maruyama scheme
    """
    def __init__(self, sde, score_fn, probability_flow):
        super().__init__(sde, score_fn, probability_flow=probability_flow)

    def update_fn(self, x, t, dt, conditioning, sde_input, **kwargs):
        z = torch.randn_like(x)
<<<<<<< HEAD
        f, g, score = self.rsde.sde(x, t, conditioning, sde_input, **kwargs)

=======
        f, g, score = self.rsde.sde(x, t, conditioning, sde_input, probability_flow=self.probability_flow, **kwargs)
>>>>>>> a2787eac
        x_mean = x + f * dt
        if g.ndim < x.ndim:
            g = g.view( *g.size(), *((1,)*(x.ndim - g.ndim)) )
        x = x_mean + g * torch.sqrt(-dt) * z
        return x, x_mean, score

@PredictorRegistry.register('euler-heun')
class EulerHeunPredictor(Predictor):
    """
    2nd-order method for solving ODEs, classical trapezoidal scheme (can be seen as Euler + a 2nd-order corrector using implicit Euler)
    """
    def __init__(self, sde, score_fn, probability_flow):
        super().__init__(sde, score_fn, probability_flow=probability_flow)

    def update_fn(self, x, t, dt, conditioning, sde_input, **kwargs):

        f, _, score = self.rsde.sde(x, t, conditioning, sde_input, probability_flow=self.probability_flow, **kwargs)
        x_mean = x + f * dt
        if self.sde._std(t + dt) > 0:
            f_next, _, score = self.rsde.sde(x_mean, t+dt, conditioning, sde_input, probability_flow=self.probability_flow, **kwargs)
            x_mean = x + .5 * (f + f_next) * dt
        x = x_mean
        return x, x_mean, score

@PredictorRegistry.register('none')
class NonePredictor(Predictor):
    """An empty predictor that does nothing."""

    def __init__(self, *args, **kwargs):
        pass

    def update_fn(self, x, t, *args, **kwargs):
        return x, x


@PredictorRegistry.register('euler-heun-dps')
class EulerHeunDPSPredictor(Predictor):
    """
    2nd-order method for solving ODEs, classical trapezoidal scheme (can be seen as Euler + a 2nd-order corrector using implicit Euler)
    Merging here the DPS posterior, as this one performs DPS twice for each step: once with the score obtained from the point at t=t and
    once for the midpoint t=t+dt/2
    This is of course quite expensive compared to classical Euler DPS, but works quite well
    Makes code messy though, that is unfortunate.
    """
    def __init__(self, sde, score_fn,  operator, linearization, zeta, probability_flow=False,):
        super().__init__(sde, score_fn, probability_flow=probability_flow)
        self.operator = operator
        self.linearization = linearization
        self.zeta = zeta

    def get_likelihood_score(self, score, x, t, measurement, A):

        x_0_hat=self.tweedie_from_score(score, x, t)

        measurement_linear, x_0_hat_linear = self.linearization(measurement.squeeze(0)).unsqueeze(0), self.linearization(x_0_hat.squeeze(0)).unsqueeze(0)
        self.operator.load_weights(A.squeeze(0))
        measurement_estimated = self.operator.forward(x_0_hat_linear)
        difference = measurement_linear - measurement_estimated
        norm = torch.linalg.norm(difference)
        norm_grad = torch.autograd.grad(outputs=norm, inputs=x)[0]
        normguide = torch.linalg.norm(norm_grad)/x.shape[-1]**0.5 + 1e-6

        zeta_t = self.zeta/normguide

        return -zeta_t*norm_grad/t, norm

    def update_fn(self, x, t, dt, conditioning, sde_input, measurement, A, **kwargs):

        _, _, score = self.rsde.sde(x, t, conditioning, sde_input, **kwargs)
        likelihood_score, distance = self.get_likelihood_score(score, x,t, measurement, A)

        f = -t.view(*t.size(), *((1,)*(score.ndim-t.ndim)))*(score+likelihood_score)
        x_mean = x + f * dt

        if (self.sde._std(t + dt) > 0).any():
            t_next = t + dt
            f_next, _, score_next = self.rsde.sde(x_mean, t_next, conditioning, sde_input, **kwargs)
            likelihood_score_next, distance = self.get_likelihood_score(score_next, x_mean,t_next, measurement, A)
            f_next = -t_next.view(*t_next.size(), *((1,)*(score_next.ndim-t_next.ndim)))*(score_next+likelihood_score_next)
            x_mean = x + .5 * (f + f_next) * dt
        x = x_mean
        return x, x_mean, score, A, distance

    def tweedie_from_score(self, score, x, t, *args):
        return self.sde.tweedie_from_score(score, x, t, *args)

    def grad_required(self, t, **kwargs):
        return True<|MERGE_RESOLUTION|>--- conflicted
+++ resolved
@@ -48,12 +48,7 @@
 
     def update_fn(self, x, t, dt, conditioning, sde_input, **kwargs):
         z = torch.randn_like(x)
-<<<<<<< HEAD
-        f, g, score = self.rsde.sde(x, t, conditioning, sde_input, **kwargs)
-
-=======
         f, g, score = self.rsde.sde(x, t, conditioning, sde_input, probability_flow=self.probability_flow, **kwargs)
->>>>>>> a2787eac
         x_mean = x + f * dt
         if g.ndim < x.ndim:
             g = g.view( *g.size(), *((1,)*(x.ndim - g.ndim)) )
