from math import ceil
import warnings

import matplotlib.pyplot as plt

import torch
import pytorch_lightning as pl
from torch_ema import ExponentialMovingAverage
import wandb
import time
import os
import numpy as np
import torchaudio
from pesq import pesq
from pystoi import stoi
from glob import glob
import shutil

from sgmse import sampling
from sgmse.sdes import SDERegistry, VESDE, EDM
from sgmse.backbones import BackboneRegistry
from sgmse.util.graphics import visualize_example, visualize_one, plot_loss_by_sigma
from sgmse.util.other import pad_spec, pad_time, si_sdr
from sgmse.util.train_utils import SigmaLossLogger
from sgmse.util.fad import FAD
from sgmse.sampling.schedulers import VESongScheduler, EDMScheduler
from sgmse.sampling.operators import ReverberationOperator

VIS_EPOCHS = 5

torch.autograd.set_detect_anomaly(True)

class ScoreModel(pl.LightningModule):
    def __init__(self,
        backbone: str = "ncsnpp", sde: str = "vesde", preconditioning = "song",
        lr: float = 1e-4, ema_decay: float = 0.999,
        t_eps: float = 3e-2, transform: str = 'none', nolog: bool = False,
        num_eval_files: int = 10, loss_type: str = 'mse', data_module_cls = None, 
        condition: str = "none",
        num_unconditional_files: int = 5,
        testset_dir: str = None,
        **kwargs
    ):
        """
        Create a new ScoreModel.

        Args:
            backbone: The underlying backbone DNN that serves as a score-based model.
                Must have an output dimensionality equal to the input dimensionality.
            sde: The SDE to use for the diffusion.
            lr: The learning rate of the optimizer. (1e-4 by default).
            ema_decay: The decay constant of the parameter EMA (0.999 by default).
            t_eps: The minimum time to practically run for to avoid issues very close to zero (1e-5 by default).
            reduce_mean: If `True`, average the loss across data dimensions.
                Otherwise sum the loss across data dimensions.
        """
        # print(kwargs)
        super().__init__()
        # Initialize Backbone DNN
        dnn_cls = BackboneRegistry.get_by_name(backbone)
        chan_multiplier = 1 if ("return_time" in kwargs.keys() and kwargs["return_time"]) else 2 
        kwargs.update(input_channels=1*chan_multiplier)

        self.dnn = dnn_cls(**kwargs)
        # Initialize SDE
        sde_cls = SDERegistry.get_by_name(sde)
        self.sde = sde_cls(**kwargs)
        # Store hyperparams and save them
        self.preconditioning = preconditioning
        self.lr = lr
        self.ema_decay = ema_decay
        self.ema = ExponentialMovingAverage(self.parameters(), decay=self.ema_decay)
        self._error_loading_ema = False
        self.t_eps = t_eps
        self.loss_type = loss_type
        self.num_eval_files = num_eval_files
        self.num_unconditional_files = num_unconditional_files

        self.save_hyperparameters(ignore=['nolog'])
        self.data_module = data_module_cls(**kwargs)
        self.condition = condition
        self._reduce_op = lambda *args, **kwargs: 0.5 * torch.sum(*args, **kwargs)

        if self.preconditioning == "karras" or self.preconditioning == "karras_eloi":
            self.p_mean = kwargs["p_mean"]
            self.p_std = kwargs["p_std"]
            self.sigma_data = kwargs["sigma_data"]

        self.nolog = nolog
        
        # Just for logging loss versus sigma
        bins = np.linspace(0, self.sde.T, 20)
        sigma_bins = self.sde._std(torch.from_numpy(self.sde.scheduler.continuous_step(bins))).numpy()
        self.loss_logger = SigmaLossLogger(sigma_bins)
        self.testset_dir = testset_dir or None

    @staticmethod
    def add_argparse_args(parser):
        parser.add_argument("--lr", type=float, default=1e-4, help="The learning rate")
        parser.add_argument("--ema_decay", type=float, default=0.999, help="The parameter EMA decay constant (0.999 by default)")
        parser.add_argument("--t_eps", type=float, default=0.03, help="The minimum time (3e-2 by default)")
        parser.add_argument("--num_eval_files", type=int, default=10, help="Number of files for speech enhancement performance evaluation during training.")
        parser.add_argument("--loss_type", type=str, default="mse", choices=("mse", "mae", "gaussian_entropy", "kristina", "sisdr", "time_mse"), help="The type of loss function to use.")
        parser.add_argument("--condition", default="noisy", choices=["noisy", "none"])
        parser.add_argument("--preconditioning", default="song", choices=["song", "karras", "karras_eloi"])

        parser.add_argument("--sigma_data", type=float, default=1.7)
        parser.add_argument("--p_mean", type=float, default=-1.2)
        parser.add_argument("--p_std", type=float, default=1.2)
        parser.add_argument("--num_unconditional_files", type=int, default=4, help="Number of generated unconditional samples during evaluation.")
        parser.add_argument("--testset_dir", type=str, default=None, help="Get the test dir for evaluation during the validation step.")

        return parser

    def configure_optimizers(self):
        optimizer = torch.optim.Adam(self.parameters(), lr=self.lr)
        return optimizer

    def optimizer_step(self, *args, **kwargs):
        # Method overridden so that the EMA params are updated after each optimizer step
        super().optimizer_step(*args, **kwargs)
        self.ema.update(self.parameters())

    # on_load_checkpoint / on_save_checkpoint needed for EMA storing/loading
    def on_load_checkpoint(self, checkpoint):
        ema = checkpoint.get('ema', None)
        if ema is not None:
            self.ema.load_state_dict(checkpoint['ema'])
        else:
            self._error_loading_ema = True
            warnings.warn("EMA state_dict not found in checkpoint!")

    def on_save_checkpoint(self, checkpoint):
        checkpoint['ema'] = self.ema.state_dict()

    def train(self, mode, no_ema=False):
        res = super().train(mode)  # call the standard `train` method with the given mode
        if not self._error_loading_ema:
            if mode == False and not no_ema:
                # eval
                self.ema.store(self.parameters())        # store current params in EMA
                self.ema.copy_to(self.parameters())      # copy EMA parameters over current params for evaluation
            else:
                # train
                if self.ema.collected_params is not None:
                    self.ema.restore(self.parameters())  # restore the EMA weights (if stored)
        return res

    def eval(self, no_ema=False):
        return self.train(False, no_ema=no_ema)

    def _loss(self, err, sigma, err_time=None, err_mag=None):
        if self.loss_type == 'mse':
            losses = torch.square(err.abs())
            losses = self.preconditioning_loss(losses, sigma)
            loss = torch.mean(0.5*torch.sum(losses.reshape(losses.shape[0], -1), dim=-1))

        elif self.loss_type == 'mae':
            losses = err.abs()
            losses = self.preconditioning_loss(losses, sigma)
            loss = torch.mean(0.5*torch.sum(losses.reshape(losses.shape[0], -1), dim=-1))

        return loss

    def preconditioning_input(self, dnn_input, t):
        if self.preconditioning == "song":
            scale = 1.
        if self.preconditioning == "karras" or self.preconditioning == "karras_eloi":
            sigma = self.sde._std(t).squeeze()
            scale = 1/torch.sqrt( self.sigma_data**2 + sigma**2)
            if scale.ndim and scale.ndim < dnn_input.ndim:
                scale = scale.view(scale.size(0), *(1,)*(dnn_input.ndim - scale.ndim))

        return scale * dnn_input

    def preconditioning_noise(self, t):
        if self.preconditioning == "song":
            if not t.ndim:
                t = t.unsqueeze(0)
            c_noise = t
        if self.preconditioning == "song_sigma":
            sigma = self.sde._std(t).squeeze()
            c_noise = sigma.unsqueeze(0)
        if self.preconditioning == "karras" or self.preconditioning == "karras_eloi":
            sigma = self.sde._std(t).squeeze()
            if not sigma.ndim:
                sigma = sigma.unsqueeze(0)
            c_noise = sigma **.25

        return c_noise

    def preconditioning_output(self, dnn_output, t):
        if self.preconditioning == "song":
            sigma = self.sde._std(t).squeeze()
            scale = sigma
        if self.preconditioning == "karras" or self.preconditioning == "karras_eloi":
            sigma = self.sde._std(t).squeeze()
            scale = sigma * self.sigma_data / torch.sqrt(self.sigma_data**2 + sigma**2)
        if scale.ndim and scale.ndim < dnn_output.ndim:
            scale = scale.view(scale.size(0), *(1,)*(dnn_output.ndim - scale.ndim))

        return scale * dnn_output

    def preconditioning_skip(self, x, t):
        if self.preconditioning == "song":
            scale = 1.
        if self.preconditioning == "karras" or self.preconditioning == "karras_eloi":
            sigma = self.sde._std(t).squeeze()
            scale = self.sigma_data**2 / (sigma**2 + self.sigma_data**2)
            if scale.ndim and scale.ndim < x.ndim:
                scale = scale.view(scale.size(0), *(1,)*(x.ndim - scale.ndim))

        return scale * x

    def preconditioning_loss(self, loss, sigma):
        if self.preconditioning == "song":
            weight = 1. / sigma**2
        if self.preconditioning == "karras" or self.preconditioning == "karras_eloi":
            weight = (sigma**2 + self.sigma_data**2) / (sigma + self.sigma_data)**2

        return weight * loss


    def sample_time(self, x):
        if self.preconditioning == "song":
            t = torch.rand(x.shape[0], device=x.device) * (self.sde.T - self.t_eps) + self.t_eps
        if self.preconditioning == "karras":
            log_sigma = self.p_mean + self.p_std * torch.randn(x.shape[0], device=x.device)
            sigma = self.t_eps + torch.exp(log_sigma)
            t = sigma #identity in EDM SDE
        if self.preconditioning == "karras_eloi": #Use the same sampling scheme as during reverse process
            a = torch.rand(x.shape[0], device=x.device)
            sigma = (self.sde.sigma_max**(1/self.sde.rho) + a*(self.sde.sigma_min**(1/self.sde.rho) - self.sde.sigma_max**(1/self.sde.rho)))**self.sde.rho
            t = sigma #identity in EDM SDE

        return t

    def forward(self, x, t, score_conditioning, **kwargs):
        dnn_input = torch.cat([x] + score_conditioning, dim=1) #b,n_input*d,f,t
        dnn_input = self.preconditioning_input(dnn_input, t)
        noise_input = self.preconditioning_noise(t)
        dnn_output = self.dnn(dnn_input, noise_input)
        output = self.preconditioning_output(dnn_output, t)
        skip = self.preconditioning_skip(x, t)
        tweedie_denoiser = skip + output
        
        return tweedie_denoiser

    def _step(self, batch, batch_idx):
        if len(batch) == 1: #In case we use a dataset with only clean speech
            x, y = batch, None
        elif len(batch) == 2:
            x, y = batch

        t = self.sample_time(x)
        mean, std = self.sde.marginal_prob(x, t, y)
        z = torch.randn_like(x)
        if std.ndim < x.ndim:
            std = std.view(*std.size(), *((1,)*(x.ndim - std.ndim)))
        sigma = std
        perturbed_data = mean + sigma * z

        score_conditioning = []
        tweedie_denoiser = self(perturbed_data, t, score_conditioning=score_conditioning, sde_input=y)

        err = tweedie_denoiser - x
        loss = self._loss(err, sigma)

        # shity patch to log the loss in my own way (inherited from Eloi)
        da_loss = torch.square(err.abs())
        da_loss = self.preconditioning_loss(da_loss, sigma)
        da_loss=da_loss.reshape(da_loss.shape[0], -1)
        for i in range(len(err)):
            self.loss_logger.write_loss(sigma[i].item(), da_loss[i].mean().item(), da_loss[i].var().item())

        return loss

    def training_step(self, batch, batch_idx):
        loss = self._step(batch, batch_idx)
        self.log('train_loss', loss, on_step=True, on_epoch=True, batch_size=self.data_module.batch_size)
        # if (batch_idx + 1) % 100 == 0:
        if batch_idx % 100 == 0:
            self.log_loss_sigma()
             
        return loss

    def log_loss_sigma(self):
        log_loss = self.loss_logger.log_t_bins()
        figure = plot_loss_by_sigma(log_loss, log_x=True, freescale=False)
        self.logger.experiment.add_figure(f"Epoch={self.current_epoch}/LossSigma", [figure])
        self.loss_logger.reset_logger()

    def validation_step(self, batch, batch_idx):
        loss = self._step(batch, batch_idx)
        self.log('valid_loss', loss, on_step=False, on_epoch=True, batch_size=self.data_module.batch_size)

        if isinstance(self.sde, VESDE):
            kwargs = dict(sampler_type="song", predictor="euler-maruyama", corrector="none", scheduler="ve", probability_flow=True)
        if isinstance(self.sde, EDM):
            kwargs = dict(sampler_type="karras", predictor="euler-heun", corrector="none", scheduler="edm", noise_std=1, smin=0., smax=0., churn=0., probability_flow=True)

        if batch_idx == 0:
            if hasattr(self, "testset_dir") and self.testset_dir is not None:
                # Inverse problem evaluation
                self.run_posterior_sampling(**kwargs)
            # Unconditional sampling
            self.run_unconditional_sampling(**kwargs)

        return loss
    
    def run_posterior_sampling(self, _max_vis_samples=10, _vis_epochs=10, **kwargs):
        # Evaluate posterior sampling performance
        x_files = sorted(glob(os.path.join(self.testset_dir, "audio/tt/clean", "*.wav")))
        y_files = sorted(glob(os.path.join(self.testset_dir, "audio/tt/noisy", "*.wav")))
        rir_files = sorted(glob(os.path.join(self.testset_dir, "rir/tt", "*.wav")))
        x_list, y_list, x_hat_list = [], [], []

        for i in range(self.num_eval_files):

            operator = ReverberationOperator(kernel_size=int(1.*self.data_module.sample_rate), stft=False, **self.data_module.stft_kwargs)
            A, rir_sr = torchaudio.load(rir_files[i])
            if rir_sr != self.data_module.sample_rate:
                A = torchaudio.utils.Resample(orig_freq=rir_sr, new_freq=self.data_module.sample_rate)(A)
            operator.load_weights(A.squeeze(0))

            y, sr = torchaudio.load(y_files[i])
            x, sr = torchaudio.load(x_files[i])
            y = y[..., : int(4. * sr)] #Avoid GPU memory overload because of DPS gradients
            x = x[..., : int(4. * sr)] #Avoid GPU memory overload because of DPS gradients
            if sr != self.data_module.sample_rate:
                y = torchaudio.utils.Resample(orig_freq=sr, new_freq=self.data_module.sample_rate)(y)
                x = torchaudio.utils.Resample(orig_freq=sr, new_freq=self.data_module.sample_rate)(x)

            x_hat = self.enhance(y, operator=operator, A=A, **kwargs)

            x_list.append(x)
            y_list.append(y)
            x_hat_list.append(x_hat)
        
        x = torch.stack(x_list).squeeze()
        y = torch.stack(y_list).squeeze()
        x_hat = torch.stack(x_hat_list).squeeze()

        self.log_metrics(x, y, x_hat, _max_vis_samples=_max_vis_samples)
        self.log_audio(x, y, x_hat, _max_vis_samples=_max_vis_samples, _vis_epochs=_vis_epochs)
        self.log_spec(x, y, x_hat, _max_vis_samples=_max_vis_samples, _vis_epochs=_vis_epochs)

    def run_unconditional_sampling(self, _len_generation=5., _max_vis_samples=10, _vis_epochs=10, **kwargs):
        figures = []
        if self.current_epoch%_vis_epochs==0 and _max_vis_samples and self.logger is not None:

            gt_dir = os.path.join(self.logger.log_dir, ".fad_cache/gt")
            generated_dir = os.path.join(self.logger.log_dir, ".fad_cache/generated")
            os.makedirs(gt_dir, exist_ok=True)
            os.makedirs(generated_dir, exist_ok=True)
            gt_files = sorted(glob(os.path.join(self.testset_dir, "audio", "tt", "clean", "*.wav")))

            for idx in range(self.num_unconditional_files):
                reference_tensor = torch.zeros(1, int(_len_generation*self.data_module.sample_rate))
                x_hat = self.unconditional_sampling(reference_tensor, **kwargs).squeeze()
                x_hat_stft = self._stft(x_hat)

                self.logger.experiment.add_audio(f"Epoch={self.current_epoch} Unconditional/{idx}", (x_hat / torch.max(torch.abs(x_hat))), sample_rate=self.data_module.sample_rate, global_step=self.current_epoch)
                figures.append(
                    visualize_one(
                    torch.abs(x_hat_stft), return_fig=True))
                self.logger.experiment.add_figure(f"Epoch={self.current_epoch}/UnconditionalSpec", figures)
            
                torchaudio.save(os.path.join(self.logger.log_dir, ".fad_cache", "generated", f"{idx}.wav"), (x_hat / torch.max(torch.abs(x_hat))).type(torch.float32).cpu().squeeze().unsqueeze(0), self.data_module.sample_rate)
                x, sr = torchaudio.load(gt_files[idx])
                if sr != self.data_module.sample_rate:
                    x = torchaudio.transforms.Resample(orig_freq=sr, new_freq=self.data_module.sample_rate)(x)
                torchaudio.save(os.path.join(self.logger.log_dir, ".fad_cache", "gt", f"{idx}.wav"), (x / torch.max(torch.abs(x))), self.data_module.sample_rate)

            self.log_fad(gt_dir, generated_dir)
<<<<<<< HEAD
            # shutil.rmtree(gt_dir)
            # shutil.rmtree(generated_dir)
=======
>>>>>>> 890e35d0

    def run_supervised_enhancement(self, batch, _max_vis_samples=10, _vis_epochs=10, **kwargs):
        # Evaluate speech enhancement performance, for conditional models such as SGMSE+ and StoRM
        x, y = batch
        
        x_hat = self.enhance(y, **kwargs)
        self.log_metrics(x, y, x_hat, _max_vis_samples=_max_vis_samples)
        self.log_audio(x, y, x_hat, _max_vis_samples=_max_vis_samples, _vis_epochs=_vis_epochs)
        self.log_spec(x, y, x_hat, _max_vis_samples=_max_vis_samples, _vis_epochs=_vis_epochs)

    def to(self, *args, **kwargs):
        self.ema.to(*args, **kwargs)
        return super().to(*args, **kwargs)

    def get_song_sampler(self, 
        probability_flow,
        predictor_name, scheduler_name, sde_input, N, 
        conditioning, 
        posterior_name, operator, measurement, A, zeta, zeta_schedule,
        corrector_name, r, corrector_steps,
        **kwargs):

        sde = self.sde
        sde.N = N
        if self.data_module.return_time:
            linearization = lambda x: x
        else:
            linearization = lambda x: self._istft(self._backward_transform(x))
        score_fn = lambda x, t, score_conditioning: self.sde.score_from_tweedie(self(x, t, score_conditioning), x, t, sde_input)
        return sampling.get_song_sampler(
            predictor_name, scheduler_name, sde=sde, score_fn=score_fn, sde_input=sde_input, 
            eps=self.t_eps, probability_flow=probability_flow, conditioning=conditioning, 
            posterior_name=posterior_name, operator=operator, measurement=measurement, A=A, zeta=zeta, zeta_schedule=zeta_schedule, linearization=linearization, 
            corrector_name=corrector_name, r=r, corrector_steps=corrector_steps,
            **kwargs)

    def get_karras_sampler(self, 
        probability_flow,
        predictor_name, scheduler_name, sde_input, N, 
        conditioning, 
        posterior_name, operator, measurement, A, zeta, zeta_schedule,
        noise_std, smin, smax, churn,
        **kwargs):

        sde = self.sde
        sde.N = N
        if self.data_module.return_time:
            linearization = lambda x: x
        else:
            linearization = lambda x: self._istft(self._backward_transform(x))
        score_fn = lambda x, t, score_conditioning: self.sde.score_from_tweedie(self(x, t, score_conditioning), x, t, sde_input)
        return sampling.get_karras_sampler(
            predictor_name, scheduler_name, sde=sde, score_fn=score_fn, sde_input=sde_input, 
            eps=self.t_eps, probability_flow=probability_flow, conditioning=conditioning, 
            posterior_name=posterior_name, operator=operator, measurement=measurement, A=A, zeta=zeta, zeta_schedule=zeta_schedule, linearization=linearization, 
            noise_std=noise_std, smin=smin, smax=smax, churn=churn,
            **kwargs)

    def train_dataloader(self):
        return self.data_module.train_dataloader()

    def val_dataloader(self):
        return self.data_module.val_dataloader()

    def test_dataloader(self):
        return self.data_module.test_dataloader()

    def setup(self, stage=None):
        return self.data_module.setup(stage=stage)

    def to_audio(self, spec, length=None):
        return self._istft(self._backward_transform(spec), length)

    def _forward_transform(self, spec):
        return self.data_module.spec_fwd(spec)

    def _backward_transform(self, spec):
        return self.data_module.spec_back(spec)

    def _stft(self, sig):
        return self.data_module.stft(sig)

    def _istft(self, spec, length=None):
        return self.data_module.istft(spec, length)

    def enhance(self, y, 
        sampler_type="song", probability_flow=True, N=50, scheduler="ve",
        predictor="euler-maruyama",
        posterior="dps", operator=None, A=None, zeta=60., zeta_schedule="saw-tooth-increase",
        corrector="ald", r=0.4, corrector_steps=1, 
        noise_std=1.007, smin=0.05, smax=.8, churn=.1,
        **kwargs
    ):
        """
        One-call speech enhancement of noisy speech `y`, for convenience.
        """
        T_orig = y.size(1)

        norm_factor = y.abs().max()
        y = y / norm_factor
        if self.data_module.return_time:
            Y = torch.unsqueeze(y.cuda(), 0)
            Y = pad_time(Y)
        else:
            Y = torch.unsqueeze(self._forward_transform(self._stft(y.cuda())), 0)
            Y = pad_spec(Y)
        if A is not None:
            A = A.cuda()

        if self.condition == "none":
            score_conditioning = []
        elif self.condition == "noisy":
            score_conditioning = [Y]

        if sampler_type == "song":
            sampler = self.get_song_sampler(
                probability_flow=probability_flow,
                predictor_name=predictor, scheduler_name=scheduler, sde_input=Y, N=N,
                conditioning=score_conditioning, 
                posterior_name=posterior, operator=operator, measurement=Y, A=A, zeta=zeta, zeta_schedule=zeta_schedule,
                corrector_name=corrector, r=r, corrector_steps=corrector_steps,
                **kwargs)
        elif sampler_type == "karras":
            sampler = self.get_karras_sampler(
                probability_flow=probability_flow,
                predictor_name=predictor, scheduler_name=scheduler, sde_input=Y, N=N,
                conditioning=score_conditioning, 
                posterior_name=posterior, operator=operator, measurement=Y, A=A, zeta=zeta, zeta_schedule=zeta_schedule,
                noise_std=noise_std, smin=smin, smax=smax, churn=churn,
                **kwargs)
        else:
            print("{} is not a valid sampler type!".format(sampler_type))
        sample = sampler()[0]

        # if kwargs.get("path", None) is not None:
        #     visualize_one(sample.squeeze(), spec_path=kwargs['path'], name="_in_domain")

        if self.data_module.return_time:
            x_hat = sample.squeeze()[..., : T_orig]
        else:
            x_hat = self.to_audio(sample.squeeze(), T_orig)
        x_hat = x_hat * norm_factor
        x_hat = x_hat.squeeze().cpu()
        return x_hat

    def unconditional_sampling(self, reference_tensor, 
        sampler_type="song", probability_flow=True, N=50, scheduler="ve",
        predictor="euler-maruyama",
        posterior="none", operator=None, A=None, zeta=0., zeta_schedule="none",
        corrector="ald", r=0.4, corrector_steps=1, 
        noise_std=1.007, smin=0.05, smax=.8, churn=.1,
        **kwargs
    ):
        """
        One-call unconditional sampling, for convenience.
        """
        score_conditioning = []
        Y = torch.unsqueeze(self._stft(reference_tensor.cuda()), 0)
        Y = pad_spec(Y)
        
        if sampler_type == "song":
            sampler = self.get_song_sampler(
                probability_flow=probability_flow,
                predictor_name=predictor, scheduler_name=scheduler, sde_input=Y, N=N,
                conditioning=score_conditioning, 
                posterior_name=posterior, operator=operator, measurement=Y, A=A, zeta=zeta, zeta_schedule=zeta_schedule,
                corrector_name=corrector, r=r, corrector_steps=corrector_steps,
                **kwargs)
        elif sampler_type == "karras":
            sampler = self.get_karras_sampler(
                probability_flow=probability_flow,
                predictor_name=predictor, scheduler_name=scheduler, sde_input=Y, N=N,
                conditioning=score_conditioning, 
                posterior_name=posterior, operator=operator, measurement=Y, A=A, zeta=zeta, zeta_schedule=zeta_schedule,
                noise_std=noise_std, smin=smin, smax=smax, churn=churn,
                **kwargs)
        else:
            print("{} is not a valid sampler type!".format(sampler_type))
        sample = sampler()[0]

        if self.data_module.return_time:
            x_hat = sample.squeeze()
        else:
            x_hat = self.to_audio(sample.squeeze() )
        x_hat = x_hat.squeeze().cpu()
        return x_hat
    
    def log_metrics(self, x, y, x_hat, _max_vis_samples=10):

        _si_sdr, _pesq, _estoi = np.zeros((_max_vis_samples,)), np.zeros((_max_vis_samples,)), np.zeros((_max_vis_samples,))

        for i in range(x.size(0)):
            _si_sdr[i] = si_sdr(x[i], x_hat[i])
            if self.data_module.sample_rate == 16000:
                x_resampled = x.cpu().numpy()
                x_hat_resampled = x_hat.cpu().numpy()
            else:
                print("Not 16kHz. Resampling to 16kHz for PESQ and (E)STOI")
                x_resampled = torchaudio.transforms.Resample(orig_freq=self.data_module.sample_rate, new_freq=16000)(x).cpu().numpy()
                x_hat_resampled = torchaudio.transforms.Resample(orig_freq=self.data_module.sample_rate, new_freq=16000)(x_hat).cpu().numpy()
            _pesq[i] = pesq(16000, x_resampled[i], x_hat_resampled[i], 'wb') 
            _estoi[i] = stoi(x_resampled[i], x_hat_resampled[i], 16000, extended=True)

        print(f"PESQ at epoch {self.current_epoch} : {_pesq.mean():.2f}")
        print(f"SISDR at epoch {self.current_epoch} : {_si_sdr.mean():.1f}")
        print(f"ESTOI at epoch {self.current_epoch} : {_estoi.mean():.2f}")
        print('__________________________________________________________________')
        
        self.log('ValidationPESQ', _pesq.mean(), on_step=False, on_epoch=True, sync_dist=True)
        self.log('ValidationSISDR', _si_sdr.mean(), on_step=False, on_epoch=True, sync_dist=True)
        self.log('ValidationESTOI', _estoi.mean(), on_step=False, on_epoch=True, sync_dist=True)

    def log_fad(self, gt_dir, generated_dir):
        
        _fad = FAD(gt_dir, generated_dir)
        print(f"FAD at epoch {self.current_epoch} : {_fad:.2f}")
<<<<<<< HEAD
        self.log('ValidationFAD', _fad, on_step=False, on_epoch=True, sync_dist=True)
=======
        self.log('ValidationFAD', _fad, on_step=False, on_epoch=True)
>>>>>>> 890e35d0

    def log_audio(self, x, y, x_hat, _max_vis_samples, _vis_epochs):

        if self.current_epoch%_vis_epochs==0 and _max_vis_samples and self.logger is not None:
            for idx, (x, y, x_hat) in enumerate(zip(x, y, x_hat)):
                if self.current_epoch == 0:
                    self.logger.experiment.add_audio(f"Epoch={self.current_epoch} Clean/{idx}", (x / torch.max(x)).unsqueeze(-1), sample_rate=self.data_module.sample_rate, global_step=self.current_epoch)
                    self.logger.experiment.add_audio(f"Epoch={self.current_epoch} Mix/{idx}", (y / torch.max(torch.abs(y))).unsqueeze(-1), sample_rate=self.data_module.sample_rate, global_step=self.current_epoch)
                self.logger.experiment.add_audio(f"Epoch={self.current_epoch} Estimate/{idx}", (x_hat / torch.max(torch.abs(x_hat))).unsqueeze(-1), sample_rate=self.data_module.sample_rate, global_step=self.current_epoch)

    def log_spec(self, x, y, x_hat, _max_vis_samples=10, _vis_epochs=10):

        x_stft, y_stft, x_hat_stft = self._stft(x[: _max_vis_samples]), self._stft(y[: _max_vis_samples]), self._stft(x_hat[: _max_vis_samples])

        if self.current_epoch%_vis_epochs==0 and _max_vis_samples and self.logger is not None:
            figures = []
            for idx, (X, Y, X_hat) in enumerate(zip(x_stft, y_stft, x_hat_stft)):
                figures.append(
                    visualize_example(
                    torch.abs(Y), 
                    torch.abs(X_hat), 
                    torch.abs(X), return_fig=True))
            self.logger.experiment.add_figure(f"Epoch={self.current_epoch}/Spec", figures)<|MERGE_RESOLUTION|>--- conflicted
+++ resolved
@@ -295,16 +295,18 @@
         self.log('valid_loss', loss, on_step=False, on_epoch=True, batch_size=self.data_module.batch_size)
 
         if isinstance(self.sde, VESDE):
-            kwargs = dict(sampler_type="song", predictor="euler-maruyama", corrector="none", scheduler="ve", probability_flow=True)
+            kwargs_posterior = dict(sampler_type="song", predictor="euler-maruyama", scheduler="ve", probability_flow=True)
+            kwargs_unconditional = kwargs_posterior
         if isinstance(self.sde, EDM):
-            kwargs = dict(sampler_type="karras", predictor="euler-heun", corrector="none", scheduler="edm", noise_std=1, smin=0., smax=0., churn=0., probability_flow=True)
+            kwargs_posterior = dict(sampler_type="karras", predictor="euler-heun-dps", corrector="none", scheduler="edm", noise_std=1, smin=0., smax=0., churn=0., probability_flow=True)
+            kwargs_unconditional = dict(sampler_type="karras", predictor="euler-heun", corrector="none", scheduler="edm", noise_std=1, smin=0., smax=0., churn=0., probability_flow=True)
 
         if batch_idx == 0:
             if hasattr(self, "testset_dir") and self.testset_dir is not None:
                 # Inverse problem evaluation
-                self.run_posterior_sampling(**kwargs)
+                self.run_posterior_sampling(**kwargs_posterior)
             # Unconditional sampling
-            self.run_unconditional_sampling(**kwargs)
+            self.run_unconditional_sampling(**kwargs_unconditional)
 
         return loss
     
@@ -373,11 +375,6 @@
                 torchaudio.save(os.path.join(self.logger.log_dir, ".fad_cache", "gt", f"{idx}.wav"), (x / torch.max(torch.abs(x))), self.data_module.sample_rate)
 
             self.log_fad(gt_dir, generated_dir)
-<<<<<<< HEAD
-            # shutil.rmtree(gt_dir)
-            # shutil.rmtree(generated_dir)
-=======
->>>>>>> 890e35d0
 
     def run_supervised_enhancement(self, batch, _max_vis_samples=10, _vis_epochs=10, **kwargs):
         # Evaluate speech enhancement performance, for conditional models such as SGMSE+ and StoRM
@@ -594,11 +591,7 @@
         
         _fad = FAD(gt_dir, generated_dir)
         print(f"FAD at epoch {self.current_epoch} : {_fad:.2f}")
-<<<<<<< HEAD
         self.log('ValidationFAD', _fad, on_step=False, on_epoch=True, sync_dist=True)
-=======
-        self.log('ValidationFAD', _fad, on_step=False, on_epoch=True)
->>>>>>> 890e35d0
 
     def log_audio(self, x, y, x_hat, _max_vis_samples, _vis_epochs):
 
