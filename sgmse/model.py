from math import ceil
import warnings

import matplotlib.pyplot as plt

import torch
import pytorch_lightning as pl
from torch_ema import ExponentialMovingAverage
import wandb
import time
import os
import numpy as np
import torchaudio
from pesq import pesq
from pystoi import stoi
from glob import glob
import shutil

from sgmse import sampling
from sgmse.sdes import SDERegistry, VESDE, EDM
from sgmse.backbones import BackboneRegistry
from sgmse.util.graphics import visualize_example, visualize_one, plot_loss_by_sigma
from sgmse.util.other import pad_spec, pad_time, si_sdr
from sgmse.util.train_utils import SigmaLossLogger
from sgmse.util.fad import FAD
from sgmse.sampling.schedulers import VESongScheduler, EDMScheduler
from sgmse.sampling.operators import ReverberationOperator

VIS_EPOCHS = 5

torch.autograd.set_detect_anomaly(True)

class ScoreModel(pl.LightningModule):
    def __init__(self,
        backbone: str = "ncsnpp", sde: str = "vesde", preconditioning = "song",
        lr: float = 1e-4, ema_decay: float = 0.999,
        t_eps: float = 3e-2, transform: str = 'none', nolog: bool = False,
        num_eval_files: int = 10, loss_type: str = 'mse', data_module_cls = None, 
        condition: str = "none",
        num_unconditional_files: int = 5,
        testset_dir: str = None,
        **kwargs
    ):
        """
        Create a new ScoreModel.

        Args:
            backbone: The underlying backbone DNN that serves as a score-based model.
                Must have an output dimensionality equal to the input dimensionality.
            sde: The SDE to use for the diffusion.
            lr: The learning rate of the optimizer. (1e-4 by default).
            ema_decay: The decay constant of the parameter EMA (0.999 by default).
            t_eps: The minimum time to practically run for to avoid issues very close to zero (1e-5 by default).
            reduce_mean: If `True`, average the loss across data dimensions.
                Otherwise sum the loss across data dimensions.
        """
        # print(kwargs)
        super().__init__()
        # Initialize Backbone DNN
        dnn_cls = BackboneRegistry.get_by_name(backbone)
        chan_multiplier = 1 if ("return_time" in kwargs.keys() and kwargs["return_time"]) else 2 
        kwargs.update(input_channels=1*chan_multiplier)

        self.dnn = dnn_cls(**kwargs)
        # Initialize SDE
        sde_cls = SDERegistry.get_by_name(sde)
        self.sde = sde_cls(**kwargs)
        # Store hyperparams and save them
        self.preconditioning = preconditioning
        self.lr = lr
        self.ema_decay = ema_decay
        self.ema = ExponentialMovingAverage(self.parameters(), decay=self.ema_decay)
        self._error_loading_ema = False
        self.t_eps = t_eps
        self.loss_type = loss_type
        self.num_eval_files = num_eval_files
        self.num_unconditional_files = num_unconditional_files

        self.save_hyperparameters(ignore=['nolog'])
        self.data_module = data_module_cls(**kwargs)
        self.condition = condition
        self._reduce_op = lambda *args, **kwargs: 0.5 * torch.sum(*args, **kwargs)

        if self.preconditioning == "karras" or self.preconditioning == "karras_eloi":
            self.p_mean = kwargs["p_mean"]
            self.p_std = kwargs["p_std"]
            self.sigma_data = kwargs["sigma_data"]

        self.nolog = nolog
        
        # Just for logging loss versus sigma
        bins = np.linspace(0, self.sde.T, 20)
        sigma_bins = self.sde._std(torch.from_numpy(self.sde.scheduler.continuous_step(bins))).numpy()
        self.loss_logger = SigmaLossLogger(sigma_bins)
        self.testset_dir = testset_dir or None

    @staticmethod
    def add_argparse_args(parser):
        parser.add_argument("--lr", type=float, default=1e-4, help="The learning rate")
        parser.add_argument("--ema_decay", type=float, default=0.999, help="The parameter EMA decay constant (0.999 by default)")
        parser.add_argument("--t_eps", type=float, default=0.03, help="The minimum time (3e-2 by default)")
        parser.add_argument("--num_eval_files", type=int, default=10, help="Number of files for speech enhancement performance evaluation during training.")
        parser.add_argument("--loss_type", type=str, default="mse", choices=("mse", "mae", "gaussian_entropy", "kristina", "sisdr", "time_mse"), help="The type of loss function to use.")
        parser.add_argument("--condition", default="noisy", choices=["noisy", "none"])
        parser.add_argument("--preconditioning", default="song", choices=["song", "karras", "karras_eloi"])

        parser.add_argument("--sigma_data", type=float, default=1.7)
        parser.add_argument("--p_mean", type=float, default=-1.2)
        parser.add_argument("--p_std", type=float, default=1.2)
        parser.add_argument("--num_unconditional_files", type=int, default=4, help="Number of generated unconditional samples during evaluation.")
        parser.add_argument("--testset_dir", type=str, default=None, help="Get the test dir for evaluation during the validation step.")

        return parser

    def configure_optimizers(self):
        optimizer = torch.optim.Adam(self.parameters(), lr=self.lr)
        return optimizer

    def optimizer_step(self, *args, **kwargs):
        # Method overridden so that the EMA params are updated after each optimizer step
        super().optimizer_step(*args, **kwargs)
        self.ema.update(self.parameters())

    # on_load_checkpoint / on_save_checkpoint needed for EMA storing/loading
    def on_load_checkpoint(self, checkpoint):
        ema = checkpoint.get('ema', None)
        if ema is not None:
            self.ema.load_state_dict(checkpoint['ema'])
        else:
            self._error_loading_ema = True
            warnings.warn("EMA state_dict not found in checkpoint!")

    def on_save_checkpoint(self, checkpoint):
        checkpoint['ema'] = self.ema.state_dict()

    def train(self, mode, no_ema=False):
        res = super().train(mode)  # call the standard `train` method with the given mode
        if not self._error_loading_ema:
            if mode == False and not no_ema:
                # eval
                self.ema.store(self.parameters())        # store current params in EMA
                self.ema.copy_to(self.parameters())      # copy EMA parameters over current params for evaluation
            else:
                # train
                if self.ema.collected_params is not None:
                    self.ema.restore(self.parameters())  # restore the EMA weights (if stored)
        return res

    def eval(self, no_ema=False):
        return self.train(False, no_ema=no_ema)

    def _loss(self, err, sigma, err_time=None, err_mag=None):
        if self.loss_type == 'mse':
            losses = torch.square(err.abs())
            losses = self.preconditioning_loss(losses, sigma)
            loss = torch.mean(0.5*torch.sum(losses.reshape(losses.shape[0], -1), dim=-1))

        elif self.loss_type == 'mae':
            losses = err.abs()
            losses = self.preconditioning_loss(losses, sigma)
            loss = torch.mean(0.5*torch.sum(losses.reshape(losses.shape[0], -1), dim=-1))

        return loss

    def preconditioning_input(self, dnn_input, t):
        if self.preconditioning == "song":
            scale = 1.
        if self.preconditioning == "karras" or self.preconditioning == "karras_eloi":
            sigma = self.sde._std(t).squeeze()
            scale = 1/torch.sqrt( self.sigma_data**2 + sigma**2)
            if scale.ndim and scale.ndim < dnn_input.ndim:
                scale = scale.view(scale.size(0), *(1,)*(dnn_input.ndim - scale.ndim))

        return scale * dnn_input

    def preconditioning_noise(self, t):
        if self.preconditioning == "song":
            if not t.ndim:
                t = t.unsqueeze(0)
            c_noise = t
        if self.preconditioning == "song_sigma":
            sigma = self.sde._std(t).squeeze()
            c_noise = sigma.unsqueeze(0)
        if self.preconditioning == "karras" or self.preconditioning == "karras_eloi":
            sigma = self.sde._std(t).squeeze()
            if not sigma.ndim:
                sigma = sigma.unsqueeze(0)
            c_noise = sigma **.25

        return c_noise

    def preconditioning_output(self, dnn_output, t):
        if self.preconditioning == "song":
            sigma = self.sde._std(t).squeeze()
            scale = sigma
        if self.preconditioning == "karras" or self.preconditioning == "karras_eloi":
            sigma = self.sde._std(t).squeeze()
            scale = sigma * self.sigma_data / torch.sqrt(self.sigma_data**2 + sigma**2)
        if scale.ndim and scale.ndim < dnn_output.ndim:
            scale = scale.view(scale.size(0), *(1,)*(dnn_output.ndim - scale.ndim))

        return scale * dnn_output

    def preconditioning_skip(self, x, t):
        if self.preconditioning == "song":
            scale = 1.
        if self.preconditioning == "karras" or self.preconditioning == "karras_eloi":
            sigma = self.sde._std(t).squeeze()
            scale = self.sigma_data**2 / (sigma**2 + self.sigma_data**2)
            if scale.ndim and scale.ndim < x.ndim:
                scale = scale.view(scale.size(0), *(1,)*(x.ndim - scale.ndim))

        return scale * x

    def preconditioning_loss(self, loss, sigma):
        if self.preconditioning == "song":
            weight = 1. / sigma**2
        if self.preconditioning == "karras" or self.preconditioning == "karras_eloi":
            weight = (sigma**2 + self.sigma_data**2) / (sigma + self.sigma_data)**2

        return weight * loss


    def sample_time(self, x):
        if self.preconditioning == "song":
            t = torch.rand(x.shape[0], device=x.device) * (self.sde.T - self.t_eps) + self.t_eps
        if self.preconditioning == "karras":
            log_sigma = self.p_mean + self.p_std * torch.randn(x.shape[0], device=x.device)
            sigma = self.t_eps + torch.exp(log_sigma)
            t = sigma #identity in EDM SDE
        if self.preconditioning == "karras_eloi": #Use the same sampling scheme as during reverse process
            a = torch.rand(x.shape[0], device=x.device)
            sigma = (self.sde.sigma_max**(1/self.sde.rho) + a*(self.sde.sigma_min**(1/self.sde.rho) - self.sde.sigma_max**(1/self.sde.rho)))**self.sde.rho
            t = sigma #identity in EDM SDE

        return t

    def forward(self, x, t, score_conditioning, **kwargs):
        dnn_input = torch.cat([x] + score_conditioning, dim=1) #b,n_input*d,f,t
        dnn_input = self.preconditioning_input(dnn_input, t)
        noise_input = self.preconditioning_noise(t)
        dnn_output = self.dnn(dnn_input, noise_input)
        output = self.preconditioning_output(dnn_output, t)
        skip = self.preconditioning_skip(x, t)
        tweedie_denoiser = skip + output
        
        return tweedie_denoiser

    def _step(self, batch, batch_idx):
        if len(batch) == 1: #In case we use a dataset with only clean speech
            x, y = batch, None
        elif len(batch) == 2:
            x, y = batch

        t = self.sample_time(x)
        mean, std = self.sde.marginal_prob(x, t, y)
        z = torch.randn_like(x)
        if std.ndim < x.ndim:
            std = std.view(*std.size(), *((1,)*(x.ndim - std.ndim)))
        sigma = std
        perturbed_data = mean + sigma * z

        score_conditioning = []
        tweedie_denoiser = self(perturbed_data, t, score_conditioning=score_conditioning, sde_input=y)

        err = tweedie_denoiser - x
        loss = self._loss(err, sigma)

        # shity patch to log the loss in my own way (inherited from Eloi)
        da_loss = torch.square(err.abs())
        da_loss = self.preconditioning_loss(da_loss, sigma)
        da_loss=da_loss.reshape(da_loss.shape[0], -1)
        for i in range(len(err)):
            self.loss_logger.write_loss(sigma[i].item(), da_loss[i].mean().item(), da_loss[i].var().item())

        return loss

    def training_step(self, batch, batch_idx):
        loss = self._step(batch, batch_idx)
        self.log('train_loss', loss, on_step=True, on_epoch=True, batch_size=self.data_module.batch_size, sync_dist=True)
        # if (batch_idx + 1) % 100 == 0:
        if batch_idx % 100 == 0:
            self.log_loss_sigma()
             
        return loss

    def log_loss_sigma(self):
        log_loss = self.loss_logger.log_t_bins()
        figure = plot_loss_by_sigma(log_loss, log_x=True, freescale=False)
        self.logger.experiment.add_figure(f"Epoch={self.current_epoch}/LossSigma", [figure])
        self.loss_logger.reset_logger()

    def validation_step(self, batch, batch_idx):
        loss = self._step(batch, batch_idx)
        self.log('valid_loss', loss, on_step=False, on_epoch=True, batch_size=self.data_module.batch_size, sync_dist=True)

        if isinstance(self.sde, VESDE):
            kwargs_posterior = dict(sampler_type="song", predictor="euler-maruyama", scheduler="ve", probability_flow=True, zeta=7., zeta_schedule="div-sig")
            kwargs_unconditional = kwargs_posterior
        if isinstance(self.sde, EDM):
            kwargs_posterior = dict(sampler_type="karras", predictor="euler-heun-dps", corrector="none", scheduler="edm", noise_std=1, smin=0., smax=0., churn=0., probability_flow=True, zeta=7., zeta_schedule="div-sig")
            kwargs_unconditional = dict(sampler_type="karras", predictor="euler-heun", corrector="none", scheduler="edm", noise_std=1, smin=0., smax=0., churn=0., probability_flow=True)

        if batch_idx == 0:
            if hasattr(self, "testset_dir") and self.testset_dir is not None:
                # Inverse problem evaluation
                self.run_posterior_sampling(**kwargs_posterior)
            # Unconditional sampling
            self.run_unconditional_sampling(**kwargs_unconditional)

        return loss
    
    def run_posterior_sampling(self, _max_vis_samples=10, _vis_epochs=10, **kwargs):
        # Evaluate posterior sampling performance
        x_files = sorted(glob(os.path.join(self.testset_dir, "audio/tt/clean", "*.wav")))
        y_files = sorted(glob(os.path.join(self.testset_dir, "audio/tt/noisy", "*.wav")))
        rir_files = sorted(glob(os.path.join(self.testset_dir, "rir/tt", "*.wav")))
        x_list, y_list, x_hat_list = [], [], []

        for i in range(self.num_eval_files):

            operator = ReverberationOperator(kernel_size=int(1.*self.data_module.sample_rate), stft=False, **self.data_module.stft_kwargs)
            A, rir_sr = torchaudio.load(rir_files[i])
            if rir_sr != self.data_module.sample_rate:
                A = torchaudio.utils.Resample(orig_freq=rir_sr, new_freq=self.data_module.sample_rate)(A)
            operator.load_weights(A.squeeze(0))

            y, sr = torchaudio.load(y_files[i])
            x, sr = torchaudio.load(x_files[i])
            y = y[..., : int(4. * sr)] #Avoid GPU memory overload because of DPS gradients
            x = x[..., : int(4. * sr)] #Avoid GPU memory overload because of DPS gradients
            if sr != self.data_module.sample_rate:
                y = torchaudio.utils.Resample(orig_freq=sr, new_freq=self.data_module.sample_rate)(y)
                x = torchaudio.utils.Resample(orig_freq=sr, new_freq=self.data_module.sample_rate)(x)

            x_hat = self.enhance(y, operator=operator, A=A, **kwargs)

            x_list.append(x.squeeze())
            y_list.append(y.squeeze())
            x_hat_list.append(x_hat.squeeze())
        
        self.log_metrics(x_list, y_list, x_hat_list, _max_vis_samples=_max_vis_samples)
        self.log_audio(x_list, y_list, x_hat_list, _max_vis_samples=_max_vis_samples, _vis_epochs=_vis_epochs)
        self.log_spec(x_list, y_list, x_hat_list, _max_vis_samples=_max_vis_samples, _vis_epochs=_vis_epochs)

    def run_unconditional_sampling(self, _len_generation=5., _max_vis_samples=10, _vis_epochs=10, **kwargs):
        figures = []
        if self.current_epoch%_vis_epochs==0 and _max_vis_samples and self.logger is not None:

            gt_dir = os.path.join(self.logger.log_dir, ".fad_cache/gt")
            generated_dir = os.path.join(self.logger.log_dir, ".fad_cache/generated")
            os.makedirs(gt_dir, exist_ok=True)
            os.makedirs(generated_dir, exist_ok=True)
            gt_files = sorted(glob(os.path.join(self.testset_dir, "audio", "tt", "clean", "*.wav")))

            for idx in range(self.num_unconditional_files):
                reference_tensor = torch.zeros(1, int(_len_generation*self.data_module.sample_rate))
                x_hat = self.unconditional_sampling(reference_tensor, **kwargs).squeeze()
                x_hat_stft = self._stft(x_hat)

                self.logger.experiment.add_audio(f"Epoch={self.current_epoch} Unconditional/{idx}", (x_hat / torch.max(torch.abs(x_hat))), sample_rate=self.data_module.sample_rate, global_step=self.current_epoch)
                figures.append(
                    visualize_one(
                    torch.abs(x_hat_stft), return_fig=True))
                self.logger.experiment.add_figure(f"Epoch={self.current_epoch}/UnconditionalSpec", figures)
            
                torchaudio.save(os.path.join(self.logger.log_dir, ".fad_cache", "generated", f"{idx}.wav"), (x_hat / torch.max(torch.abs(x_hat))).type(torch.float32).cpu().squeeze().unsqueeze(0), self.data_module.sample_rate)
                x, sr = torchaudio.load(gt_files[idx])
                if sr != self.data_module.sample_rate:
                    x = torchaudio.transforms.Resample(orig_freq=sr, new_freq=self.data_module.sample_rate)(x)
                torchaudio.save(os.path.join(self.logger.log_dir, ".fad_cache", "gt", f"{idx}.wav"), (x / torch.max(torch.abs(x))), self.data_module.sample_rate)

            self.log_fad(gt_dir, generated_dir)

    def run_supervised_enhancement(self, batch, _max_vis_samples=10, _vis_epochs=10, **kwargs):
        # Evaluate speech enhancement performance, for conditional models such as SGMSE+ and StoRM
        x, y = batch
        
        x_hat = self.enhance(y, **kwargs)
        self.log_metrics(x, y, x_hat, _max_vis_samples=_max_vis_samples)
        self.log_audio(x, y, x_hat, _max_vis_samples=_max_vis_samples, _vis_epochs=_vis_epochs)
        self.log_spec(x, y, x_hat, _max_vis_samples=_max_vis_samples, _vis_epochs=_vis_epochs)

    def to(self, *args, **kwargs):
        self.ema.to(*args, **kwargs)
        return super().to(*args, **kwargs)

    def get_song_sampler(self, 
        probability_flow,
        predictor_name, scheduler_name, sde_input, N, 
        conditioning, 
        posterior_name, operator, measurement, A, zeta, zeta_schedule,
        corrector_name, r, corrector_steps,
        **kwargs):

        sde = self.sde
        sde.N = N
        if self.data_module.return_time:
            linearization = lambda x: x
        else:
            linearization = lambda x: self._istft(self._backward_transform(x))
        score_fn = lambda x, t, score_conditioning: self.sde.score_from_tweedie(self(x, t, score_conditioning), x, t, sde_input)
        return sampling.get_song_sampler(
            predictor_name, scheduler_name, sde=sde, score_fn=score_fn, sde_input=sde_input, 
            eps=self.t_eps, probability_flow=probability_flow, conditioning=conditioning, 
            posterior_name=posterior_name, operator=operator, measurement=measurement, A=A, zeta=zeta, zeta_schedule=zeta_schedule, linearization=linearization, 
            corrector_name=corrector_name, r=r, corrector_steps=corrector_steps,
            **kwargs)

    def get_karras_sampler(self, 
        probability_flow,
        predictor_name, scheduler_name, sde_input, N, 
        conditioning, 
        posterior_name, operator, measurement, A, zeta, zeta_schedule,
        noise_std, smin, smax, churn,
        **kwargs):

        sde = self.sde
        sde.N = N
        if self.data_module.return_time:
            linearization = lambda x: x
        else:
            linearization = lambda x: self._istft(self._backward_transform(x))
        score_fn = lambda x, t, score_conditioning: self.sde.score_from_tweedie(self(x, t, score_conditioning), x, t, sde_input)
        return sampling.get_karras_sampler(
            predictor_name, scheduler_name, sde=sde, score_fn=score_fn, sde_input=sde_input, 
            eps=self.t_eps, probability_flow=probability_flow, conditioning=conditioning, 
            posterior_name=posterior_name, operator=operator, measurement=measurement, A=A, zeta=zeta, zeta_schedule=zeta_schedule, linearization=linearization, 
            noise_std=noise_std, smin=smin, smax=smax, churn=churn,
            **kwargs)

    def train_dataloader(self):
        return self.data_module.train_dataloader()

    def val_dataloader(self):
        return self.data_module.val_dataloader()

    def test_dataloader(self):
        return self.data_module.test_dataloader()

    def setup(self, stage=None):
        return self.data_module.setup(stage=stage)

    def to_audio(self, spec, length=None):
        return self._istft(self._backward_transform(spec), length)

    def _forward_transform(self, spec):
        return self.data_module.spec_fwd(spec)

    def _backward_transform(self, spec):
        return self.data_module.spec_back(spec)

    def _stft(self, sig):
        return self.data_module.stft(sig)

    def _istft(self, spec, length=None):
        return self.data_module.istft(spec, length)

    def enhance(self, y, 
        sampler_type="song", probability_flow=True, N=50, scheduler="ve",
        predictor="euler-maruyama",
        posterior="dps", operator=None, A=None, zeta=60., zeta_schedule="saw-tooth-increase",
        corrector="ald", r=0.4, corrector_steps=1, 
        noise_std=1.007, smin=0.05, smax=.8, churn=.1,
        **kwargs
    ):
        """
        One-call speech enhancement of noisy speech `y`, for convenience.
        """
        T_orig = y.size(1)

        norm_factor = y.abs().max()
        y = y / norm_factor
        if self.data_module.return_time:
            Y = torch.unsqueeze(y.cuda(), 0)
            Y = pad_time(Y)
        else:
            Y = torch.unsqueeze(self._forward_transform(self._stft(y.cuda())), 0)
            Y = pad_spec(Y)
        if A is not None:
            A = A.cuda()

        if self.condition == "none":
            score_conditioning = []
        elif self.condition == "noisy":
            score_conditioning = [Y]

        if sampler_type == "song":
            sampler = self.get_song_sampler(
                probability_flow=probability_flow,
                predictor_name=predictor, scheduler_name=scheduler, sde_input=Y, N=N,
                conditioning=score_conditioning, 
                posterior_name=posterior, operator=operator, measurement=Y, A=A, zeta=zeta, zeta_schedule=zeta_schedule,
                corrector_name=corrector, r=r, corrector_steps=corrector_steps,
                **kwargs)
        elif sampler_type == "karras":
            sampler = self.get_karras_sampler(
                probability_flow=probability_flow,
                predictor_name=predictor, scheduler_name=scheduler, sde_input=Y, N=N,
                conditioning=score_conditioning, 
                posterior_name=posterior, operator=operator, measurement=Y, A=A, zeta=zeta, zeta_schedule=zeta_schedule,
                noise_std=noise_std, smin=smin, smax=smax, churn=churn,
                **kwargs)
        else:
            print("{} is not a valid sampler type!".format(sampler_type))
        sample = sampler()[0]

        # if kwargs.get("path", None) is not None:
        #     visualize_one(sample.squeeze(), spec_path=kwargs['path'], name="_in_domain")

        if self.data_module.return_time:
            x_hat = sample.squeeze()[..., : T_orig]
        else:
            x_hat = self.to_audio(sample.squeeze(), T_orig)
        x_hat = x_hat * norm_factor
        x_hat = x_hat.squeeze().cpu()
        return x_hat

    def unconditional_sampling(self, reference_tensor, 
        sampler_type="song", probability_flow=True, N=50, scheduler="ve",
        predictor="euler-maruyama",
        posterior="none", operator=None, A=None, zeta=0., zeta_schedule="none",
        corrector="ald", r=0.4, corrector_steps=1, 
        noise_std=1.007, smin=0.05, smax=.8, churn=.1,
        **kwargs
    ):
        """
        One-call unconditional sampling, for convenience.
        """
        score_conditioning = []
        Y = torch.unsqueeze(self._stft(reference_tensor.cuda()), 0)
        Y = pad_spec(Y)
        
        if sampler_type == "song":
            sampler = self.get_song_sampler(
                probability_flow=probability_flow,
                predictor_name=predictor, scheduler_name=scheduler, sde_input=Y, N=N,
                conditioning=score_conditioning, 
                posterior_name=posterior, operator=operator, measurement=Y, A=A, zeta=zeta, zeta_schedule=zeta_schedule,
                corrector_name=corrector, r=r, corrector_steps=corrector_steps,
                **kwargs)
        elif sampler_type == "karras":
            sampler = self.get_karras_sampler(
                probability_flow=probability_flow,
                predictor_name=predictor, scheduler_name=scheduler, sde_input=Y, N=N,
                conditioning=score_conditioning, 
                posterior_name=posterior, operator=operator, measurement=Y, A=A, zeta=zeta, zeta_schedule=zeta_schedule,
                noise_std=noise_std, smin=smin, smax=smax, churn=churn,
                **kwargs)
        else:
            print("{} is not a valid sampler type!".format(sampler_type))
        sample = sampler()[0]

        if self.data_module.return_time:
            x_hat = sample.squeeze()
        else:
            x_hat = self.to_audio(sample.squeeze() )
        x_hat = x_hat.squeeze().cpu()
        return x_hat
    
    def log_metrics(self, x, y, x_hat, _max_vis_samples=10):

        _si_sdr, _pesq, _estoi = np.zeros((min(len(x), _max_vis_samples),)), np.zeros((min(len(x), _max_vis_samples),)), np.zeros((min(len(x), _max_vis_samples),))

        for i in range(min(len(x), _max_vis_samples)):
            _si_sdr[i] = si_sdr(x[i], x_hat[i])
            if self.data_module.sample_rate == 16000:
                x_resampled = x[i].cpu().numpy()
                x_hat_resampled = x_hat[i].cpu().numpy()
            else:
                print("Not 16kHz. Resampling to 16kHz for PESQ and (E)STOI")
                x_resampled = torchaudio.transforms.Resample(orig_freq=self.data_module.sample_rate, new_freq=16000)(x[i]).cpu().numpy()
                x_hat_resampled = torchaudio.transforms.Resample(orig_freq=self.data_module.sample_rate, new_freq=16000)(x_hat[i]).cpu().numpy()
            _pesq[i] = pesq(16000, x_resampled, x_hat_resampled, 'wb') 
            _estoi[i] = stoi(x_resampled, x_hat_resampled, 16000, extended=True)

        print(f"PESQ at epoch {self.current_epoch} : {_pesq.mean():.2f}")
        print(f"SISDR at epoch {self.current_epoch} : {_si_sdr.mean():.1f}")
        print(f"ESTOI at epoch {self.current_epoch} : {_estoi.mean():.2f}")
        print('__________________________________________________________________')
        
        self.log('ValidationPESQ', _pesq.mean(), on_step=False, on_epoch=True, sync_dist=True)
        self.log('ValidationSISDR', _si_sdr.mean(), on_step=False, on_epoch=True, sync_dist=True)
        self.log('ValidationESTOI', _estoi.mean(), on_step=False, on_epoch=True, sync_dist=True)

    def log_fad(self, gt_dir, generated_dir):
        
        _fad = FAD(gt_dir, generated_dir)
        print(f"FAD at epoch {self.current_epoch} : {_fad:.2f}")
        self.log('ValidationFAD', _fad, on_step=False, on_epoch=True, sync_dist=True)

    def log_audio(self, x, y, x_hat, _max_vis_samples, _vis_epochs):

        if self.current_epoch%_vis_epochs==0 and _max_vis_samples and self.logger is not None:
            for i in range(min(len(x), _max_vis_samples)):
                if self.current_epoch == 0:
                    self.logger.experiment.add_audio(f"Epoch={self.current_epoch} Clean/{i}", (x[i] / torch.max(x[i])).unsqueeze(-1), sample_rate=self.data_module.sample_rate, global_step=self.current_epoch)
                    self.logger.experiment.add_audio(f"Epoch={self.current_epoch} Mix/{i}", (y[i] / torch.max(torch.abs(y[i]))).unsqueeze(-1), sample_rate=self.data_module.sample_rate, global_step=self.current_epoch)
                self.logger.experiment.add_audio(f"Epoch={self.current_epoch} Estimate/{i}", (x_hat[i] / torch.max(torch.abs(x_hat[i]))).unsqueeze(-1), sample_rate=self.data_module.sample_rate, global_step=self.current_epoch)

    def log_spec(self, x, y, x_hat, _max_vis_samples=10, _vis_epochs=10):

        if self.current_epoch%_vis_epochs==0 and _max_vis_samples and self.logger is not None:
            figures = []
<<<<<<< HEAD
            for i in range(_max_vis_samples):
=======
            for i in range(min(len(x), _max_vis_samples)):
>>>>>>> 93fe92aa
                figures.append(
                    visualize_example(
                    torch.abs(self._stft(y[i])), 
                    torch.abs(self._stft(x_hat[i])), 
                    torch.abs(self._stft(x[i])), return_fig=True))
            self.logger.experiment.add_figure(f"Epoch={self.current_epoch}/Spec", figures)<|MERGE_RESOLUTION|>--- conflicted
+++ resolved
@@ -602,11 +602,7 @@
 
         if self.current_epoch%_vis_epochs==0 and _max_vis_samples and self.logger is not None:
             figures = []
-<<<<<<< HEAD
-            for i in range(_max_vis_samples):
-=======
             for i in range(min(len(x), _max_vis_samples)):
->>>>>>> 93fe92aa
                 figures.append(
                     visualize_example(
                     torch.abs(self._stft(y[i])), 
